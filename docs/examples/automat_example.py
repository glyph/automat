--- conflicted
+++ resolved
@@ -111,20 +111,11 @@
         The door was closed.
         """
 
-<<<<<<< HEAD
-    machine.transitions([
-        (initial, start, empty, [lockDoor, turnOnFoodLight]),
-        (empty, food, ready, [turnOffFoodLight]),
-        (ready, coin, serving, [unlockDoor]),
-        (serving, closeDoor, empty, [lockDoor, turnOnFoodLight]),
-    ])
-=======
-    _initial.upon(_start, enter=_empty, outputs=[_lockDoor, _turnOnFoodLight])
-    _empty.upon(food, enter=_ready, outputs=[_turnOffFoodLight])
-    _ready.upon(coin, enter=_serving, outputs=[_unlockDoor])
-    _serving.upon(closeDoor, enter=_empty, outputs=[_lockDoor,
-                                                    _turnOnFoodLight])
->>>>>>> cf65b382
+    initial.upon(start, enter=empty, outputs=[lockDoor, turnOnFoodLight])
+    empty.upon(food, enter=ready, outputs=[turnOffFoodLight])
+    ready.upon(coin, enter=serving, outputs=[unlockDoor])
+    serving.upon(closeDoor, enter=empty, outputs=[lockDoor,
+                                                  turnOnFoodLight])
 
 
 
