--- conflicted
+++ resolved
@@ -1,4 +1,3 @@
-<<<<<<< HEAD
 from __future__ import print_function
 import argparse
 import sys
@@ -7,9 +6,6 @@
 import graphviz.files
 
 from ._discover import findMachines
-=======
-import graphviz
->>>>>>> 07ec3f5f
 
 
 def _gvquote(s):
@@ -40,39 +36,6 @@
     colspan = {}
     if outputLabels:
         colspan['colspan'] = str(len(outputLabels))
-<<<<<<< HEAD
-
-    inputLabelCell = _E("td",
-                        _E("font",
-                           inputLabel,
-                           face="menlo-italic"),
-                        color="purple",
-                        port=port,
-                        **colspan)
-
-    pointSize = {"point-size": "9"}
-    outputLabelCells = [_E("td",
-                           _E("font",
-                              outputLabel,
-                              **pointSize),
-                           color="pink")
-                        for outputLabel in outputLabels]
-
-    rows = [_E("tr", inputLabelCell)]
-
-    if outputLabels:
-        rows.append(_E("tr", *outputLabelCells))
-
-    return _E("table", *rows)
-
-
-def makeDigraph(automaton, inputAsString=repr,
-                outputAsString=repr,
-                stateAsString=repr):
-    """
-    Produce a C{graphviz.Digraph} object from an automaton.
-
-=======
 
     inputLabelCell = _E("td",
                         _E("font",
@@ -103,7 +66,6 @@
                 stateAsString=repr):
     """
     Produce a L{graphviz.Digraph} object from an automaton.
->>>>>>> 07ec3f5f
     """
     digraph = graphviz.Digraph(graph_attr={'pack': 'true',
                                            'dpi': '100'},
@@ -141,7 +103,6 @@
         digraph.edge('{}:{}:e'.format(thisTransition, port),
                      stateAsString(outState))
 
-<<<<<<< HEAD
     return digraph
 
 
@@ -219,7 +180,4 @@
                 msg = "...wrote image into"
             else:
                 msg = "...wrote image and dot into"
-            _print(fqpn, msg, args.image_directory)
-=======
-    return digraph
->>>>>>> 07ec3f5f
+            _print(fqpn, msg, args.image_directory)